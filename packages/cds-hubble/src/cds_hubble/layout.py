--- conflicted
+++ resolved
@@ -4,7 +4,6 @@
 from deepdiff import DeepDiff
 from solara import Reactive
 from solara.lab import Ref
-
 
 from cds_core.app_state import AppState
 from cds_core.layout import BaseLayout, BaseSetup
@@ -73,8 +72,6 @@
         )
 
 
-
-
 def Layout(
     children=[],
     global_state: Reactive[AppState] = None,
@@ -82,32 +79,8 @@
 ):
     BaseSetup(remote_api=LOCAL_API, global_state=global_state, local_state=local_state)
 
-<<<<<<< HEAD
     # Load stored state from the server
     solara.use_memo(lambda: _load_state(global_state, local_state), dependencies=[])
-=======
-    # Subscribe to changes to the state and write to server
-    state_write_queue = solara.use_reactive([])
-
-
-    def _state_setup(
-        global_state: Reactive[AppState] = None,
-        local_state: Reactive[StoryState] = None,
-    ):
-        _load_state(global_state, local_state)
-        import json
-        logger.info(json.dumps(global_state.value.model_dump()))
-        state_write_queue.set(state_write_queue.value + [global_state.value.model_dump()])
-
-    # Load stored state from the server
-    solara.use_memo(lambda: _state_setup(global_state, local_state), dependencies=[])
-
-    def _wrap_write_state(new: AppState, old: AppState):
-        diff = extract_changed_subtree(old.as_dict(), new.as_dict())
-        state_write_queue.set(state_write_queue.value + [diff])
-
-    global_state.subscribe_change(_wrap_write_state)
->>>>>>> d21cc252
 
     def _consume_write_state():
         while True:
@@ -117,7 +90,6 @@
             # Sleep for 2 seconds
             time.sleep(2)
 
-<<<<<<< HEAD
             # Retrieve state after sleep
             new_state = global_state.value.as_dict()
 
@@ -129,26 +101,7 @@
                 continue
 
             # Write the state to the server
-            _write_state(global_state, local_state)
-=======
-            if (not LOCAL_API.initial_load_completed) or len(state_write_queue.value) == 0:
-                continue
-
-            full_change = {}
-
-            for atom in state_write_queue.value:
-                full_change.update(atom)
-            
-            from pprint import pprint
-            
-            logger.info("FULL CHANGE")
-            pprint(full_change)
-
-            # Write the state to the server
-            _write_state(full_change, global_state, local_state)
-            # Clear the queue
-            state_write_queue.set([])
->>>>>>> d21cc252
+            _write_state(diff, global_state, local_state)
 
     solara.lab.use_task(_consume_write_state, dependencies=[])
 
